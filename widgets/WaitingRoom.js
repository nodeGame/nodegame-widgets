--- conflicted
+++ resolved
@@ -1,6 +1,6 @@
 /**
  * # WaitingRoom
- * Copyright(c) 2017 Stefano Balietti <ste@nodegame.org>
+ * Copyright(c) 2018 Stefano Balietti <ste@nodegame.org>
  * MIT Licensed
  *
  * Displays the number of connected/required players to start a game
@@ -353,16 +353,12 @@
             this.playBotBtn.value = this.getText('playBot');
             this.playBotBtn.id = 'bot_btn';
             this.playBotBtn.type = 'button';
-<<<<<<< HEAD
-            this.playBotBtn.onclick = function () {
+            this.playBotBtn.onclick = function() {
                 that.playBotBtn.value = that.getText('connectingBots');
-                that.playBotBtn.setAttribute('disabled', true);
-=======
-            this.playBotBtn.onclick = function() {
                 that.playBotBtn.disabled = true;
->>>>>>> 105c6535
                 node.say('PLAYWITHBOT');
-                setTimeout(function (){
+                setTimeout(function() {
+                    that.playBotBtn.value = that.getText('playBot');
                     that.playBotBtn.disabled = false;
                 }, 5000);
             };
