/**
 * # VisualTimer widget for nodeGame
 * Copyright(c) 2014 Stefano Balietti
 * MIT Licensed
 *
 * Display a timer for the game. Timer can trigger events.
 * Only for countdown smaller than 1h.
 *
 * www.nodegame.org
 * ---
 */
(function(node) {

    "use strict";

    node.widgets.register('VisualTimer', VisualTimer);

    var J = node.JSUS;

    // ## Meta-data

    VisualTimer.version = '0.5.0';
    VisualTimer.description = 'Display a timer for the game. Timer can ' +
        'trigger events. Only for countdown smaller than 1h.';

    VisualTimer.title = 'Time left';
    VisualTimer.className = 'visualtimer';

    // ## Dependencies

    VisualTimer.dependencies = {
        GameTimer : {},
        JSUS: {}
    };

    /**
     *  ## VisualTimer
     *
     *  'VisualTimer' displays and manages a 'GameTimer'
     *  The options it can take are:

     *  - any options that can be passed to a 'GameTimer'
     *  - waitBoxOptions: an option object to be passed to 'TimerBox'
     *  - mainBoxOptions: an option object to be passed to 'TimerBox'
     *
     *  @see TimerBox
     *  @see GameTimer
     */
    function VisualTimer(options) {
        this.options = options || {};
        this.options.update = ('undefined' === typeof this.options.update) ?
            1000 : this.options.update;

        /**
         *  ### gameTimer
         *
         *  The timer which counts down the game time.
         *
         *  @see node.timer.createTimer
         */
        this.gameTimer = null;

        /**
         *  ### mainBox
         *
         *  The 'TimerBox' which displays the main timer.
         *
         *  @see TimerBox
         */
        this.mainBox = null;

        /**
         *  ### waitBox
         *
         *  The 'TimerBox' which displays the wait timer.
         *
         *  @see TimerBox
         */
        this.waitBox = null;

        /**
         *  ### activeBox
         *
         *  The 'TimerBox' in which to display the time.
         *
         *  This variable is always a reference to either 'waitBox' or
         *  'mainBox'.
         *
         *  @see TimerBox
         */
        this.activeBox = null;

        /**
         *  ### isInitialized
         *
         *  indicates whether the instance has been initializded already
         */
        this.isInitialized = false;
        this.init(this.options);
    }

    /**
     *  ## VisualTimer
     *
     *  Initializes the instance. When called again, adds options to current
     *  ones.
     *
     *  The options it can take are:
     *
     *  - any options that can be passed to a 'GameTimer'
     *  - waitBoxOptions: an option object to be passed to 'TimerBox'
     *  - mainBoxOptions: an option object to be passed to 'TimerBox'
     *
     *  @see TimerBox
     *  @see GameTimer
     */
    VisualTimer.prototype.init = function(options) {
        var t;

        if (!options) {
            options = {};
        }
        J.mixout(options, this.options);

        if (options.hooks) {
            if (!options.hooks instanceof Array) {
                options.hooks = [options.hooks];
            }
        }
        else {
            options.hooks = [];
        }

        // Only push this hook once.
        if (!this.isInitialized) {
            options.hooks.push({
                hook: this.updateDisplay,
                ctx: this,
                name: 'VisualTimer.updateDisplay'
            });
        }

        if (!this.gameTimer) {
            this.gameTimer = node.timer.createTimer();
        }

        this.gameTimer.init(options);

        t = this.gameTimer;
        node.session.register('visualtimer', {
            set: function(p) {
                // TODO.
            },
            get: function() {
                return {
                    startPaused: t.startPaused,
	                status: t.status,
                    timeLeft: t.timeLeft,
                    timePassed: t.timePassed,
                    update: t.update,
                    updateRemaining: t.updateRemaining,
                    updateStart: t. updateStart
                };
            }
        });
        this.options = options;

<<<<<<< HEAD
        if(!this.options.mainBoxOptions) {
=======
        if (!this.options.mainBoxOptions) {
>>>>>>> 43290eed
            this.options.mainBoxOptions = {};
        }
        if (!this.options.waitBoxOptions) {
            this.options.waitBoxOptions = {};
        }

        J.mixout(this.options.mainBoxOptions,
                {classNameBody: options.className, hideTitle: true});
        J.mixout(this.options.waitBoxOptions,
                {title: 'Max. wait timer',
                classNameTitle: 'waitTimerTitle',
                classNameBody: 'waitTimerBody', hideBox: true});

        if (!this.mainBox) {
            this.mainBox = new TimerBox(this.options.mainBoxOptions);
        }
        else {
            this.mainBox.init(this.options.mainBoxOptions);
        }
        if (!this.waitBox) {
            this.waitBox = new TimerBox(this.options.waitBoxOptions);
        }
        else {
            this.waitBox.init(this.options.waitBoxOptions);
        }

<<<<<<< HEAD
        this.activeBox = options.activeBox || this.mainBox;
=======
        this.activeBox = this.options.activeBox || this.mainBox;
>>>>>>> 43290eed

        this.isInitialized = true;
    };

    VisualTimer.prototype.append = function() {
        this.bodyDiv.appendChild(this.mainBox.boxDiv);
        this.bodyDiv.appendChild(this.waitBox.boxDiv);

        this.activeBox = this.mainBox;
        this.updateDisplay();
    };

    /**
     *  ## VisualTimer.clear
     *
     *  Reverts state of 'VisualTimer' to right after constructor call.
     *
     *  @param {object} options Configuration object
     *
     *  @see node.timer.destroyTimer
     *  @see VisualTimer.init
     */
    VisualTimer.prototype.clear = function(options) {
        var oldOptions = this.options;
        if (!options) {
            options = {};
        }

        node.timer.destroyTimer(this.gameTimer);

        // ----- as in constructor -----
        this.options = options;
        this.options.update = ('undefined' === typeof this.options.update) ?
            1000 : this.options.update;
        this.gameTimer = null;

        this.activeBox = null;
        this.isInitialized = false;
        this.init(this.options);
        // ----- as in constructor ----

        return oldOptions;
    };

    /**
     *  ## VisualTimer.updateDisplay
     *
     *  Changes 'activeBox' to display current time of 'gameTimer'
     *
     *  @see TimerBox.bodyDiv
     */
    VisualTimer.prototype.updateDisplay = function() {
        var time, minutes, seconds;
        if (!this.gameTimer.milliseconds || this.gameTimer.milliseconds === 0) {
            this.activeBox.bodyDiv.innerHTML = '00:00';
            return;
        }
        time = this.gameTimer.milliseconds - this.gameTimer.timePassed;
        time = J.parseMilliseconds(time);
        minutes = (time[2] < 10) ? '' + '0' + time[2] : time[2];
        seconds = (time[3] < 10) ? '' + '0' + time[3] : time[3];
        this.activeBox.bodyDiv.innerHTML = minutes + ':' + seconds;
    };

    /**
     *  ## VisualTimer.start
     *
     *  Starts the timer.
     *
     *  @see VisualTimer.updateDisplay
     *  @see GameTimer.start
     */
    VisualTimer.prototype.start = function() {
        this.updateDisplay();
        this.gameTimer.start();
    };

    /**
     *  ## VisualTimer.restart
     *
     *  Restarts the timer with new options
     *
     *  @param {object} options Configuration object
     *
     *  @see VisualTimer.init
     *  @see VisualTimer.start
     *  @see VisualTimer.stop
     */
    VisualTimer.prototype.restart = function(options) {
        this.stop();
        this.init(options);
        this.start();
    };

    /**
     *  ## VisualTimer.stop
     *
     *  Stops the timer display and stores the time left in 'activeBox.timeLeft'
     *
     *  @param {object} options Configuration object
     *
     *  @see GameTimer.isStopped
     *  @see GameTimer.stop
     */
    VisualTimer.prototype.stop = function(options) {
        if (!this.gameTimer.isStopped()) {
            this.activeBox.timeLeft = this.gameTimer.timeLeft;
            this.gameTimer.stop();
        }
    };
    /**
     *  ## VisualTimer.switchActiveBoxTo
     *
     *  Switches the display of the 'gameTimer' into the 'TimerBox' 'box'.
     *
     *  Stores 'gameTimer.timeLeft' into 'activeBox' and then switches
     *  'activeBox' to reference 'box'.
     *
     *  @param {TimerBox} box TimerBox in which to display 'gameTimer' time
     */
    VisualTimer.prototype.switchActiveBoxTo = function(box) {
        this.activeBox.timeLeft = this.gameTimer.timeLeft || 0;
        this.activeBox = box;
        this.updateDisplay();
    };

    /**
      * ## VisualTimer.startWaiting
      *
      * Changes the 'VisualTimer' appearance to a max. wait timer
      *
      * If options and/or options.milliseconds are undefined, the wait timer
      * will start with the current time left on the 'gameTimer'. The mainBox
      * will be striked out, the waitBox set active and unhidden. All other
      * options are forwarded directly to 'VisualTimer.restart'.
      *
      * @param {object} options Configuration object
      *
      * @see VisualTimer.restart
      */
    VisualTimer.prototype.startWaiting = function(options) {
        if (typeof options === 'undefined') {
            options = {};
        }
        options = J.clone(options);
        if (typeof options.milliseconds === 'undefined') {
            options.milliseconds = this.gameTimer.timeLeft;
        }
        if (typeof options.mainBoxOptions === 'undefined') {
            options.mainBoxOptions = {};
        }
        if (typeof options.waitBoxOptions === 'undefined') {
            options.waitBoxOptions = {};
        }
        options.mainBoxOptions.classNameBody = 'strike';
        options.mainBoxOptions.timeLeft = this.gameTimer.timeLeft || 0;
        options.activeBox = this.waitBox;
        options.waitBoxOptions.hideBox = false;
        this.restart(options);
    };

    /**
      * ## VisualTimer.startTiming
      *
      * Changes the 'VisualTimer' appearance to a regular countdown
      *
      * The mainBox will be unstriked and set active, the waitBox will be
      * hidden. All other options are forwarded directly to
      * 'VisualTimer.restart'.
      *
      * @param {object} options Configuration object
      *
      * @see VisualTimer.restart
      */
    VisualTimer.prototype.startTiming = function(options) {
        if (typeof options === 'undefined') {
            options = {};
        }
        options = J.clone(options);
        if (typeof options.mainBoxOptions === 'undefined') {
            options.mainBoxOptions = {};
        }
        if (typeof options.waitBoxOptions === 'undefined') {
            options.waitBoxOptions = {};
        }
        options.activeBox = this.mainBox;
        options.waitBoxOptions.timeLeft = this.gameTimer.timeLeft || 0;
        options.waitBoxOptions.hideBox = true;
        options.mainBoxOptions.classNameBody = '';
        this.restart(options);
    };

    /**
     *  ## VisualTimer.resume
     *
     *  Resumes the 'gameTimer'
     *
     *  @see GameTimer.resume
     */
    VisualTimer.prototype.resume = function() {
        this.gameTimer.resume();
    };

    /**
     *  ## VisualTimer.setToZero
     *
     *  stops 'gameTimer' and sets 'activeBox' to display '00:00'
     *
     *  @see GameTimer.resume
     */
    VisualTimer.prototype.setToZero = function() {
        this.stop();
        this.activeBox.bodyDiv.innerHTML = '00:00';
        this.activeBox.setClassNameBody('strike');
    };

    /**
     * ## VisualTimer.doTimeUp
     *
     * Stops the timer and calls the timeup
     *
     * It will call timeup even if the game is paused.
     *
     * @see VisualTimer.stop
     * @see GameTimer.fire
     */
    VisualTimer.prototype.doTimeUp = function() {
        this.stop();
        this.gameTimer.timeLeft = 0;
        this.gameTimer.fire(this.gameTimer.timeup);
    };

    VisualTimer.prototype.listeners = function() {
        var that = this;

        node.on('PLAYING', function() {
            var stepObj, timer, options;
            stepObj = node.game.getCurrentStep();
            if (!stepObj) return;
            timer = stepObj.timer;
            if (timer) {
                options = processOptions(timer, this.options);
                that.startTiming(options);
            }
        });

        node.on('REALLY_DONE', function() {
<<<<<<< HEAD
            if(!that.gameTimer.isStopped()) {
=======
            if (!that.gameTimer.isStopped()) {
>>>>>>> 43290eed
                that.startWaiting();
            }
       });
    };

    VisualTimer.prototype.destroy = function() {
        node.timer.destroyTimer(this.gameTimer);
        this.bodyDiv.removeChild(this.mainBox.boxDiv);
        this.bodyDiv.removeChild(this.waitBox.boxDiv);
    };

    /**
     * ## processOptions
     *
     * Clones and mixes in user options with current options
     *
     * Return object is transformed accordingly.
     *
     * @param {object} options Configuration options
     * @param {object} curOptions Current configuration of VisualTimer
     * @return {object} Clean, valid configuration object.
     */
    function processOptions(inOptions, curOptions) {
        var options, typeofOptions;
        options = {};
        inOptions = J.clone(inOptions);
        typeofOptions = typeof inOptions;
        switch (typeofOptions) {

        case 'number':
            options.milliseconds = inOptions;
            break;
        case 'object':
            options = inOptions;
            if ('function' === typeof options.milliseconds) {
	        options.milliseconds = options.milliseconds.call(node.game);
	    }
            break;
        case 'function':
            options.milliseconds = inOptions.call(node.game);
            break;
        case 'string':
            options.milliseconds = Number(inOptions);
            break;
        }

        J.mixout(options, curOptions || {});

        if (!options.milliseconds) {
            throw new Error('VisualTimer processOptions: milliseconds cannot ' +
                            'be 0 or undefined.');
        }

        if ('undefined' === typeof options.timeup) {
            options.timeup = 'DONE';
        }
        return options;
    }

    /**
     *  ## TimerBox
     *
     *  'TimerBox' represents a box wherein to display the timer.
     *  The options it can take are:

     *  - hideTitle
     *  - hideBody
     *  - hideBox
     *  - title
     *  - classNameTitle
     *  - classNameBody
     *  - timeLeft
     */
    function TimerBox(options) {
        /**
         *  ### boxDiv
         *
         *  The Div which will contain the title and body Divs
         */
        this.boxDiv = null;

        /**
         *  ### titleDiv
         *
         *  The Div which will contain the title
         */
        this.titleDiv = null;
        /**
         *  ### bodyDiv
         *
         *  The Div which will contain the numbers
         */
        this.bodyDiv = null;

        /**
         *  ### timeLeft
         *
         *  Used to store the last value before focus is taken away
         */
        this.timeLeft = null;

        this.boxDiv = node.window.getDiv();
        this.titleDiv = node.window.addDiv(this.boxDiv);
        this.bodyDiv = node.window.addDiv(this.boxDiv);

        this.init(options);

    }

    TimerBox.prototype.init = function(options) {
        if (options) {
            if (options.hideTitle) {
                this.hideTitle();
            }
            else {
                this.unhideTitle();
            }
            if (options.hideBody) {
                this.hideBody();
            }
            else {
                this.unhideBody();
            }
            if (options.hideBox) {
                this.hideBox();
            }
            else {
                this.unhideBox();
            }
        }

        this.setTitle(options.title || '');
        this.setClassNameTitle(options.classNameTitle || '');
        this.setClassNameBody(options.classNameBody || '');

<<<<<<< HEAD
        if(options.timeLeft) {
=======
        if (options.timeLeft) {
>>>>>>> 43290eed
            this.timeLeft = options.timeLeft;
        }
    };

    /**
     * ## TimerBox.hideBox
     *
     * hides entire 'TimerBox'
     */
    TimerBox.prototype.hideBox = function() {
        this.boxDiv.style.display = 'none';
    };

    /**
     * ## TimerBox.unhideBox
     *
     * hides entire 'TimerBox'
     */
    TimerBox.prototype.unhideBox = function() {
        this.boxDiv.style.display = '';
    };

    /**
     * ## TimerBox.hideTitle
     *
     * hides title of 'TimerBox'
     */
    TimerBox.prototype.hideTitle = function() {
        this.titleDiv.style.display = 'none';
    };

    /**
     * ## TimerBox.unhideTitle
     *
     * unhides title of 'TimerBox'
     */
    TimerBox.prototype.unhideTitle = function() {
        this.titleDiv.style.display = '';
    };

    /**
     * ## TimerBox.hideBody
     *
     * hides body of 'TimerBox'
     */
    TimerBox.prototype.hideBody = function() {
        this.bodyDiv.style.display = 'none';
    };

    /**
     * ## TimerBox.unhideBody
     *
     * unhides Body of 'TimerBox'
     */
    TimerBox.prototype.unhideBody = function() {
        this.bodyDiv.style.display = '';
    };

    /**
     * ## TimerBox.setTitle
     *
     * sets title of 'TimerBox'
     */
    TimerBox.prototype.setTitle = function(title) {
        this.titleDiv.innerHTML = title;
    };

    /**
     * ## TimerBox.setClassNameTitle
     *
     * sets class name of title of 'TimerBox'
     */
    TimerBox.prototype.setClassNameTitle = function(className) {
        this.titleDiv.className = className;
    };

    /**
     * ## TimerBox.setClassNameBody
     *
     * sets class name of body of 'TimerBox'
     */
    TimerBox.prototype.setClassNameBody = function(className) {
        this.bodyDiv.className = className;
    };

})(node);<|MERGE_RESOLUTION|>--- conflicted
+++ resolved
@@ -165,11 +165,7 @@
         });
         this.options = options;
 
-<<<<<<< HEAD
-        if(!this.options.mainBoxOptions) {
-=======
         if (!this.options.mainBoxOptions) {
->>>>>>> 43290eed
             this.options.mainBoxOptions = {};
         }
         if (!this.options.waitBoxOptions) {
@@ -196,11 +192,7 @@
             this.waitBox.init(this.options.waitBoxOptions);
         }
 
-<<<<<<< HEAD
-        this.activeBox = options.activeBox || this.mainBox;
-=======
         this.activeBox = this.options.activeBox || this.mainBox;
->>>>>>> 43290eed
 
         this.isInitialized = true;
     };
@@ -448,11 +440,7 @@
         });
 
         node.on('REALLY_DONE', function() {
-<<<<<<< HEAD
-            if(!that.gameTimer.isStopped()) {
-=======
             if (!that.gameTimer.isStopped()) {
->>>>>>> 43290eed
                 that.startWaiting();
             }
        });
@@ -588,11 +576,7 @@
         this.setClassNameTitle(options.classNameTitle || '');
         this.setClassNameBody(options.classNameBody || '');
 
-<<<<<<< HEAD
-        if(options.timeLeft) {
-=======
         if (options.timeLeft) {
->>>>>>> 43290eed
             this.timeLeft = options.timeLeft;
         }
     };
