--- conflicted
+++ resolved
@@ -1,11 +1,7 @@
 {
   "name": "nodegame-widgets",
   "description": "nodegame-widgets: Collections of useful and reusable javascript / HTML code snippets to enhance nodegame-window capabilities.",
-<<<<<<< HEAD
-  "version": "1.2.1",
-=======
   "version": "1.2.3",
->>>>>>> a59a45ab
   "keywords": [ "nodegame", "window", "widgets" ],
   "author": "Stefano Balietti <futur.dorko@gmail.com>",
   "licenses": [
