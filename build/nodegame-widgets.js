--- conflicted
+++ resolved
@@ -3431,82 +3431,6 @@
         that = this;
 
         // Create fields.
-<<<<<<< HEAD
-
-        // To:
-        this.table.add('to', 0, 0);
-        this.table.add(W.getTextInput(this.id + '_to'), 0, 1);
-        this.recipient =
-            W.getRecipientSelector(this.id + '_recipients');
-        this.table.add(this.recipient, 0, 2);
-        this.recipient.onchange = function() {
-            W.getElementById(that.id + '_to').value =
-                that.recipient.value;
-        };
-
-        // Action:
-        this.table.add('action', 1, 0);
-        this.table.add(W.getTextInput(this.id + '_action'), 1, 1);
-        this.actionSel = W.getActionSelector(this.id + '_actions');
-        this.table.add(this.actionSel, 1, 2);
-        this.actionSel.onchange = function() {
-            W.getElementById(that.id + '_action').value =
-                that.actionSel.value;
-        };
-
-        // Target:
-        this.table.add('target', 2, 0);
-        this.table.add(W.getTextInput(this.id + '_target'), 2, 1);
-        this.targetSel = W.getTargetSelector(this.id + '_targets');
-        this.table.add(this.targetSel, 2, 2);
-        this.targetSel.onchange = function() {
-            W.getElementById(that.id + '_target').value =
-                that.targetSel.value;
-        };
-
-        // Text:
-        this.table.add('text', 3, 0);
-        this.table.add(W.getTextInput(this.id + '_text'), 3, 1);
-
-        // Data:
-        this.table.add('data', 4, 0);
-        this.table.add(W.getTextInput(this.id + '_data'), 4, 1);
-
-
-        // TODO: Hide the following fields.
-        // From:
-        this.table.add('from', 5, 0);
-        this.table.add(W.getTextInput(this.id + '_from'), 5, 1);
-
-        // Priority:
-        this.table.add('priority', 6, 0);
-        this.table.add(W.getTextInput(this.id + '_priority'), 6, 1);
-
-        // Reliable:
-        this.table.add('reliable', 7, 0);
-        this.table.add(W.getTextInput(this.id + '_reliable'), 7, 1);
-
-        // Forward:
-        this.table.add('forward', 8, 0);
-        this.table.add(W.getTextInput(this.id + '_forward'), 8, 1);
-
-        // Session:
-        this.table.add('session', 9, 0);
-        this.table.add(W.getTextInput(this.id + '_session'), 9, 1);
-
-        // Stage:
-        this.table.add('stage', 10, 0);
-        this.table.add(W.getTextInput(this.id + '_stage'), 10, 1);
-
-        // Created:
-        this.table.add('created', 11, 0);
-        this.table.add(W.getTextInput(this.id + '_created'), 11, 1);
-
-        // Id:
-        this.table.add('id', 12, 0);
-        this.table.add(W.getTextInput(this.id + '_id'), 12, 1);
-
-=======
         // TODO: separate table for fields following 'data'
         fields = ['to', 'action', 'target', 'text', 'data', 'from', 'priority',
                   'reliable', 'forward', 'session', 'stage', 'created', 'id'];
@@ -3554,7 +3478,6 @@
                 };
             }
         }
->>>>>>> 02107026
 
         this.table.parse();
         this.tableAdvanced.parse();
@@ -3660,7 +3583,6 @@
     };
 
 })(node);
-
 /**
  * # NDDBBrowser widget for nodeGame
  * Copyright(c) 2014 Stefano Balietti
