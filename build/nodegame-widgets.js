--- conflicted
+++ resolved
@@ -755,6 +755,37 @@
     };
 
     /**
+     * ### Widgets.destroy
+     *
+     * Destroys the widget with the specified id
+     *
+     * @param {string} id The id of the widget to destroy
+     *
+     * @return {boolean} TRUE, if the widget was found and destroyed.
+     *
+     * @see Widgets.get
+     * @see Widgets.destroyAll
+     */
+    Widgets.prototype.destroy = function(id) {
+        var i, len;
+        if ('string' !== typeof id || !id.trim().length) {
+            throw new TypeError('Widgets.destroy: id must be a non-empty ' +
+                                'string. Found: ' + id);
+        }
+        i = -1, len = this.instances.length;
+        // Nested widgets can be destroyed by previous calls to destroy,
+        // and each call to destroy modify the array of instances.
+        for ( ; ++i < len ; ) {
+            if (this.instances[i].id === id) {
+                this.instances[i].destroy();
+                return true;
+            }
+        }
+        node.warn('node.widgets.destroy: widget could not be destroyed: ' + id);
+        return false;
+    };
+
+    /**
      * ### Widgets.destroyAll
      *
      * Removes all widgets that have been created through Widgets.get
@@ -762,6 +793,7 @@
      * Exceptions thrown in the widgets' destroy methods are caught.
      *
      * @see Widgets.get
+     * @see Widgets.destroy
      */
     Widgets.prototype.destroyAll = function() {
         var i, len;
@@ -6268,31 +6300,6 @@
 
     };
 
-<<<<<<< HEAD
-=======
-    DebugInfo.prototype.listeners = function() {
-        var that, ee;
-
-        that = this;
-        ee = node.events.game;
-
-        ee.on('STEP_CALLBACK_EXECUTED', function() {
-            that.updateAll();
-        });
-
-        ee.on('SOCKET_CONNECT', function() {
-            that.updateAll();
-        });
-
-        ee.on('SOCKET_DISCONNECT', function() {
-            that.updateAll();
-        });
-
-        // TODO Write more listeners. Separate functions. Get event emitter.
-
-    };
-
->>>>>>> aeb27d3c
     DebugInfo.prototype.destroy = function() {
         clearInterval(this.interval);
         this.interval = null;
@@ -11142,9 +11149,8 @@
     VisualTimer.prototype.listeners = function() {
         var that = this;
 
-        if (!this.internalTimer) {
-            return;
-        }
+        // Add listeners only on internal timer.
+        if (!this.internalTimer) return;
 
         node.on('PLAYING', function() {
             var options;
@@ -11804,8 +11810,8 @@
                     '<strong>not selected</strong> to start the game.' +
                     'Thank you for your participation.' +
                     '</span><br><br>';
-                if (false === data.shouldDispatchMoreGames
-                    || that.disconnectIfNotSelected) {
+                if (false === data.shouldDispatchMoreGames ||
+                    that.disconnectIfNotSelected) {
                     that.disconnect(that.bodyDiv.innerHTML + reportExitCode);
                 }
             }
@@ -11858,7 +11864,7 @@
 
     WaitingRoom.prototype.setStartDate = function(startDate) {
         this.startDate = new Date(startDate).toString();
-        this.startDateDiv.innerHTML = "Game starts at: <br>" + this.startDate;
+        this.startDateDiv.innerHTML = 'Game starts at: <br>' + this.startDate;
         this.startDateDiv.style.display = '';
     };
 
