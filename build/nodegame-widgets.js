--- conflicted
+++ resolved
@@ -3425,7 +3425,7 @@
 
     // ## Meta-data
 
-    ChoiceTable.version = '1.0.0';
+    ChoiceTable.version = '1.1.0';
     ChoiceTable.description = 'Creates a configurable table where ' +
         'each cell is a selectable choice.';
 
@@ -4201,15 +4201,11 @@
      *
      * Renders a non-choice element into a cell of the table (e.g. left/right)
      *
-<<<<<<< HEAD
      * @param {string} type The type of special cell ('left' or 'right').
-=======
-     * @param {string} type The type of special element ('left' or 'right')
->>>>>>> a4eda187
      * @param {mixed} special The special element. It must be string or number,
      *   or array where the first element is the 'value' (incorporated in the
      *   `id` field) and the second the text to display as choice.
-
+     *
      * @return {HTMLElement} td The newly created cell of the table
      *
      * @see ChoiceTable.left
@@ -4926,7 +4922,7 @@
 
     // ## Meta-data
 
-    ChoiceTableGroup.version = '1.0.0';
+    ChoiceTableGroup.version = '1.1.0';
     ChoiceTableGroup.description = 'Groups together and manages sets of ' +
         'ChoiceTable widgets.';
 
@@ -5843,8 +5839,10 @@
      * Assigns the new order of items to `this.order`.
      *
      * @param {object} options Optional. Not used for now.
-
-     // TODO: items and choices?
+     *
+     * TODO: shuffle choices in each item. (Note: can't use
+     * item.shuffle, because the cells are taken out, so
+     * there is no table and no tr in there)
      *
      * JSUS.shuffleElements
      */
